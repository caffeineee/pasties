--- conflicted
+++ resolved
@@ -8,17 +8,11 @@
 
     let app = Router::new()
         .route("/", get(pages::root))
-<<<<<<< HEAD
-        .nest("/api", api::routes(manager.clone()));
-    let listener = tokio::net::TcpListener::bind(format!("127.0.0.1:{PORT}"))
-        .await
-        .unwrap();
-=======
         .merge(pages::routes(manager.clone()))
         .nest("/api", api::routes(manager.clone()))
         .fallback(pages::not_found_handler);
+  
     let listener = tokio::net::TcpListener::bind(format!("127.0.0.1:{PORT}")).await.unwrap();
->>>>>>> 0aad12ed
 
     println!("Starting server at http://localhost:{PORT}!");
     axum::serve(listener, app).await.unwrap();
